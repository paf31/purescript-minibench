-- | This module provides the `bench` function, which prints a short summary
-- | of the running times of a synchronous function to the console.
-- |
-- | For benchmarking tasks which require finer accuracy, or graphs as output,
-- | consider using `purescript-benchotron` instead.

module Performance.Minibench
  ( bench
  , benchWith
  , benchWith'
  , BenchResult
  , withUnits
  ) where

import Prelude hiding (min,max)

import Data.Int (toNumber)
import Effect (Effect, forE)
import Effect.Console (log)
import Effect.Ref as Ref
import Effect.Uncurried (EffectFn1, runEffectFn1)
import Global (infinity)
import Math (max, min, sqrt)
import Partial.Unsafe (unsafeCrashWith)

-- | A wrapper around the Node `process.hrtime()` function.
foreign import hrTime :: EffectFn1 (Array Int) (Array Int)

-- | Force garbage collection.
-- | Requires node to be run with the --force-gc flag.
foreign import gc :: Effect Unit

foreign import toFixed :: Number -> String

fromHrTime :: Array Int -> Number
fromHrTime [s, ns] = toNumber s * 1.0e9 + toNumber ns
fromHrTime _ = unsafeCrashWith "fromHrTime: unexpected result from process.hrtime()"

withUnits :: Number -> String
withUnits t
  | t < 1.0e3 = toFixed t <> " ns"
  | t < 1.0e6 = toFixed (t / 1.0e3) <> " μs"
  | t < 1.0e9 = toFixed (t / 1.0e6) <> " ms"
  | otherwise = toFixed (t / 1.0e9) <> " s"

-- | Estimate the running time of a function and print a summary to the console,
-- | specifying the number of samples to take. More samples will give a better
-- | estimate of both mean and standard deviation, but will increase running time.
-- |
-- | To increase benchmark accuracy by forcing garbage collection before the
-- | benchmark is run, node should be invoked with the '--expose-gc' flag.
<<<<<<< HEAD
benchWith
  :: forall eff a
   . Int
  -> (Unit -> a)
  -> Eff (console :: CONSOLE | eff) Unit
benchWith n f = do
  res <- benchWith' n f
  log ("mean   = " <> withUnits res.mean)
  log ("stddev = " <> withUnits res.stdDev)
  log ("min    = " <> withUnits res.min)
  log ("max    = " <> withUnits res.max)

type BenchResult = 
  { mean :: Number
  , stdDev :: Number
  , min :: Number
  , max :: Number
  }

benchWith'
  :: forall eff a
   . Int
  -> (Unit -> a)
  -> Eff eff BenchResult
benchWith' n f = runST do
  sumRef <- newSTRef 0.0
  sum2Ref <- newSTRef 0.0
  minRef <- newSTRef infinity
  maxRef <- newSTRef 0.0
=======
benchWith :: forall a. Int -> (Unit -> a) -> Effect Unit
benchWith n f = do
  sumRef <- Ref.new 0.0
  sum2Ref <- Ref.new 0.0
  minRef <- Ref.new infinity
  maxRef <- Ref.new 0.0
>>>>>>> 24ef98e3
  gc
  forE 0 n \_ -> do
    t1 <- runEffectFn1 hrTime [0, 0]
    t2 <- const (runEffectFn1 hrTime t1) (f unit)
    let ns     = fromHrTime t2
        square = ns * ns
    _ <- Ref.modify (_ + ns) sumRef
    _ <- Ref.modify (_ + square) sum2Ref
    _ <- Ref.modify (_ `min` ns) minRef
    _ <- Ref.modify (_ `max` ns) maxRef
    pure unit
  sum <- Ref.read sumRef
  sum2 <- Ref.read sum2Ref
  min' <- Ref.read minRef
  max' <- Ref.read maxRef
  let n'     = toNumber n
      mean   = sum / n'
      stdDev = sqrt ((sum2 - n' * mean * mean) / (n' - 1.0))
  pure
    { mean
    , stdDev
    , min: min'
    , max: max'
    }

-- | Estimate the running time of a function and print a summary to the console,
-- | by running the function 1000 times.
-- |
-- | For example:
-- |
-- | ```
-- | > import Data.Array
-- | > import Data.Foldable
-- | > import Performance.Minibench
-- | > bench \_ -> sum (1 .. 10000)
-- |
-- | mean   = 414.00 μs
-- | stddev = 494.82 μs
-- | ```
bench :: forall a. (Unit -> a) -> Effect Unit
bench = benchWith 1000<|MERGE_RESOLUTION|>--- conflicted
+++ resolved
@@ -49,12 +49,11 @@
 -- |
 -- | To increase benchmark accuracy by forcing garbage collection before the
 -- | benchmark is run, node should be invoked with the '--expose-gc' flag.
-<<<<<<< HEAD
 benchWith
-  :: forall eff a
+  :: forall a
    . Int
   -> (Unit -> a)
-  -> Eff (console :: CONSOLE | eff) Unit
+  -> Effect Unit
 benchWith n f = do
   res <- benchWith' n f
   log ("mean   = " <> withUnits res.mean)
@@ -62,7 +61,7 @@
   log ("min    = " <> withUnits res.min)
   log ("max    = " <> withUnits res.max)
 
-type BenchResult = 
+type BenchResult =
   { mean :: Number
   , stdDev :: Number
   , min :: Number
@@ -70,23 +69,15 @@
   }
 
 benchWith'
-  :: forall eff a
+  :: forall a
    . Int
   -> (Unit -> a)
-  -> Eff eff BenchResult
-benchWith' n f = runST do
-  sumRef <- newSTRef 0.0
-  sum2Ref <- newSTRef 0.0
-  minRef <- newSTRef infinity
-  maxRef <- newSTRef 0.0
-=======
-benchWith :: forall a. Int -> (Unit -> a) -> Effect Unit
-benchWith n f = do
+  -> Effect BenchResult
+benchWith' n f = do
   sumRef <- Ref.new 0.0
   sum2Ref <- Ref.new 0.0
   minRef <- Ref.new infinity
   maxRef <- Ref.new 0.0
->>>>>>> 24ef98e3
   gc
   forE 0 n \_ -> do
     t1 <- runEffectFn1 hrTime [0, 0]
